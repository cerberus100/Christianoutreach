--- conflicted
+++ resolved
@@ -8,8 +8,6 @@
 import { docClient, TABLES } from '@/lib/aws-config';
 import { HealthSubmission } from '@/types';
 
-<<<<<<< HEAD
-=======
 // Middleware to verify JWT token
 function verifyAuth(req: NextApiRequest): boolean {
   const authHeader = req.headers.authorization;
@@ -42,7 +40,6 @@
   return value?.toString() || '';
 }
 
->>>>>>> 6e80ab97
 export default async function handler(
   req: NextApiRequest,
   res: NextApiResponse
