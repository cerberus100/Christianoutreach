--- conflicted
+++ resolved
@@ -1,16 +1,9 @@
 import { NextApiRequest, NextApiResponse } from 'next';
-<<<<<<< HEAD
-=======
 import { requireAdmin } from '@/lib/auth';
->>>>>>> ee7ad650
 import { DashboardStats, HealthSubmission, ApiResponse } from '@/types';
 import { startOfDay, endOfDay, startOfWeek, endOfWeek, startOfMonth, endOfMonth } from 'date-fns';
 import { ScanCommand } from '@aws-sdk/lib-dynamodb';
 import { docClient, TABLES } from '@/lib/aws-config';
-<<<<<<< HEAD
-import { requireAdmin } from '@/lib/auth';
-=======
->>>>>>> ee7ad650
 
 export default async function handler(
   req: NextApiRequest,
@@ -23,20 +16,9 @@
     });
   }
 
-<<<<<<< HEAD
-  try {
-    requireAdmin(req);
-  } catch {
-    return res.status(401).json({
-      success: false,
-      error: 'Unauthorized',
-    });
-  }
-=======
   // Verify admin authentication
   const user = requireAdmin(req, res);
   if (!user) return; // Response already sent by requireAdmin
->>>>>>> ee7ad650
 
   try {
     // Query all submissions from DynamoDB
